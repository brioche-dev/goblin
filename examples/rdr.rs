extern crate goblin;

use goblin::elf;
use goblin::mach;
use std::path::Path;
use std::env;
use std::io::{Read, Cursor};

pub fn main () {
    for (i, arg) in env::args().enumerate() {
        if i == 1 {
            let path = Path::new(arg.as_str());
<<<<<<< HEAD
            // we hackin' for now
            let mut fd = ::std::fs::File::open(&path).unwrap();
            let mut contents = Vec::new();
            fd.read_to_end(&mut contents).unwrap();
            let mut buffer = Cursor::new(&contents);
            match elf::parse(&mut buffer) {
                Ok(elf) => println!("{:#?}", elf),
=======
            match elf::Elf::from(&path) {
                Ok(elf) => {
                    println!("{:#?}", elf);
//                    if let Some(dynamic) = elf.dynamic {
//                        println!("len: {}", dynamic.len());
//                        for (i, dyn) in dynamic.enumerate() {
//                            println!("{}: {:?}", i, dyn.d_tag());
//                        }
//                    }
                },
>>>>>>> bc1c35b8
                Err(err) => {
                    println!("Not an ELF: {:?}", err);
                    match mach::Mach::from_path(path) {
                        Ok(mach) => println!("{:#?}", mach),
                        Err(err) => println!("{:?}", err),
                    }
                },
            }
        }
    }
}<|MERGE_RESOLUTION|>--- conflicted
+++ resolved
@@ -4,21 +4,11 @@
 use goblin::mach;
 use std::path::Path;
 use std::env;
-use std::io::{Read, Cursor};
 
 pub fn main () {
     for (i, arg) in env::args().enumerate() {
         if i == 1 {
             let path = Path::new(arg.as_str());
-<<<<<<< HEAD
-            // we hackin' for now
-            let mut fd = ::std::fs::File::open(&path).unwrap();
-            let mut contents = Vec::new();
-            fd.read_to_end(&mut contents).unwrap();
-            let mut buffer = Cursor::new(&contents);
-            match elf::parse(&mut buffer) {
-                Ok(elf) => println!("{:#?}", elf),
-=======
             match elf::Elf::from(&path) {
                 Ok(elf) => {
                     println!("{:#?}", elf);
@@ -29,7 +19,6 @@
 //                        }
 //                    }
                 },
->>>>>>> bc1c35b8
                 Err(err) => {
                     println!("Not an ELF: {:?}", err);
                     match mach::Mach::from_path(path) {
